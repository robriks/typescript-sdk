import { Forwarder__factory } from "@3rdweb/contracts";
import {
  ExternalProvider,
  JsonRpcProvider,
  JsonRpcSigner,
  Provider,
  Web3Provider,
} from "@ethersproject/providers";
import { signERC2612Permit } from "eth-permit";
<<<<<<< HEAD
import { BaseContract, BigNumber, BytesLike, ethers, Signer } from "ethers";
=======
import {
  BaseContract,
  BigNumber,
  BytesLike,
  ContractReceipt,
  ethers,
  Signer,
} from "ethers";
import { EventEmitter2 } from "eventemitter2";
>>>>>>> 09dcffaf
import { JsonConvert } from "json2typescript";
import MerkleTree from "merkletreejs";
import type { C } from "ts-toolbelt";
import { DuplicateLeafsError, ModuleType } from "../common";
import {
  FORWARDER_ADDRESS,
  getContractAddressByChainId,
} from "../common/address";
import { SUPPORTED_CHAIN_ID } from "../common/chain";
import {
  BiconomyForwarderAbi,
  ForwardRequest,
  getAndIncrementNonce,
} from "../common/forwarder";
import { getGasPriceForChain } from "../common/gas-price";
import { invariant } from "../common/invariant";
import { Deployer } from "../deployer/deployer";
import { ISDKOptions, IThirdwebSdk } from "../interfaces";
import { IStorage } from "../interfaces/IStorage";
import { BundleCollectionModule } from "../modules/bundleCollection";
import { BundleDropModule } from "../modules/bundleDrop";
import { DropModule } from "../modules/nftDrop";
import { MarketplaceModule } from "../modules/marketplace";
import { NFTModule } from "../modules/nftCollection";
import { PackModule } from "../modules/pack";
import { SplitsModule } from "../modules/splits";
import { TokenModule } from "../modules/token";
import { VoteModule } from "../modules/vote";
import { IpfsStorage } from "../storage/IpfsStorage";
import { ClaimProof, Snapshot, SnapshotInfo } from "../types/snapshots";
import { RegistryModule } from "./registry";
import {
  ForwardRequestMessage,
  GaslessTransaction,
  PermitRequestMessage,
  ProviderOrSigner,
  ValidProviderInput,
} from "./types";
import {
  DeployBundleCollectionMetadata,
  DeployBundleDropModuleMetadata,
  DeployMarketplaceModuleMetadata,
  DeployNFTCollectionModuleMetadata,
  DeployNFTDropModuleMetadata,
  DeployPackModuleMetadata,
  DeploySplitsModuleMetadata,
  DeployTokenModuleMetadata,
  DeployVoteModuleMetadata,
} from "../schema";
import { ContractMetadataSchema, ModuleMetadata } from "..";

/**
 * @internal
 */
export type AnyContract =
  | typeof BundleCollectionModule
  | typeof NFTModule
  | typeof PackModule
  | typeof DropModule
  | typeof SplitsModule
  | typeof BundleDropModule
  | typeof MarketplaceModule
  | typeof TokenModule
  | typeof RegistryModule
  | typeof VoteModule;

/**
 * The entrypoint to the SDK.
 * @public
 */
export class ThirdwebSDK implements IThirdwebSdk {
  // default options
  private options: ISDKOptions;
  private defaultOptions: ISDKOptions = {
    ipfsGatewayUrl: "https://cloudflare-ipfs.com/ipfs/",
    registryContractAddress: "",
    maxGasPriceInGwei: 300,
    gasSpeed: "fastest",
    transactionRelayerUrl: "",
    transactionRelayerSendFunction: this.defaultRelayerSendFunction.bind(this),
    transactionRelayerForwarderAddress: FORWARDER_ADDRESS,
    readOnlyRpcUrl: "",
    gasless: {
      biconomy: {
        apiId: "",
        apiKey: "",
        deadlineSeconds: 3600,
      },
    },
    gaslessSendFunction: this.defaultGaslessSendFunction.bind(this),
  };

  private modules = new Map<string, C.Instance<AnyContract>>();
  private providerOrSigner: ProviderOrSigner;

  private _signer: Signer | null = null;

  private _jsonConvert = new JsonConvert();
  private storage: IStorage;

  public event = new EventEmitter2();

  /**
   * The active Signer, you should not need to access this unless you are deploying new modules.
   * @internal
   */
  public get signer(): Signer | null {
    return this._signer;
  }
  private set signer(value: Signer | null) {
    this._signer = value;
  }

  private _registry: RegistryModule | null = null;
  private get registry(): RegistryModule | null {
    return this._registry;
  }
  private set registry(value: RegistryModule | null) {
    this._registry = value;
  }

  private _deployer: Deployer | null = null;
  private get deployer(): Deployer | null {
    return this._deployer;
  }
  private set deployer(value: Deployer | null) {
    this._deployer = value;
  }

  constructor(
    providerOrNetwork: ValidProviderInput,
    opts?: Partial<ISDKOptions>,
  ) {
    this.providerOrSigner = this.setProviderOrSigner(providerOrNetwork);
    this.options = {
      ...this.defaultOptions,
      ...opts,
    };
    this.storage = new IpfsStorage(this.options.ipfsGatewayUrl);
  }

  private updateModuleSigners() {
    for (const [, _module] of this.modules) {
      if (this.isReadOnly()) {
        _module.clearSigner();
      }
      _module.setProviderOrSigner(this.providerOrSigner);
    }
  }

  private getProvider(): Provider | undefined {
    const provider = Provider.isProvider(this.providerOrSigner)
      ? this.providerOrSigner
      : this.providerOrSigner.provider;
    return provider;
  }

  private getSigner(): Signer | undefined {
    if (Signer.isSigner(this.providerOrSigner)) {
      return this.providerOrSigner;
    }
    return undefined;
  }

  private async getChainID(): Promise<number> {
    const provider = this.getProvider();
    invariant(provider, "getRegistryAddress() -- No Provider");
    const { chainId } = await provider.getNetwork();
    return chainId;
  }

  private async getRegistryAddress(): Promise<string | undefined> {
    if (this.options.registryContractAddress) {
      return this.options.registryContractAddress;
    }
    return getContractAddressByChainId(
      (await this.getChainID()) as SUPPORTED_CHAIN_ID,
    );
  }

  private async getDeployer(): Promise<Deployer> {
    if (this.deployer) {
      return this.deployer;
    }
    return new Deployer(this.providerOrSigner, "", this.options, this);
  }

  public deployModule = {
    bundleCollection: async (metadata: DeployBundleCollectionMetadata) =>
      await (
        await this.getDeployer()
      ).deployModule("BUNDLE_COLLECTION", metadata),
    bundleDrop: async (metadata: DeployBundleDropModuleMetadata) =>
      await (await this.getDeployer()).deployModule("BUNDLE_DROP", metadata),
    marketplace: async (metadata: DeployMarketplaceModuleMetadata) =>
      await (await this.getDeployer()).deployModule("MARKETPLACE", metadata),
    nftCollection: async (metadata: DeployNFTCollectionModuleMetadata) =>
      await (await this.getDeployer()).deployModule("NFT_COLLECTION", metadata),
    nftDrop: async (metadata: DeployNFTDropModuleMetadata) =>
      await (await this.getDeployer()).deployModule("NFT_DROP", metadata),
    pack: async (metadata: DeployPackModuleMetadata) =>
      await (await this.getDeployer()).deployModule("PACK", metadata),
    splits: async (metadata: DeploySplitsModuleMetadata) =>
      await (await this.getDeployer()).deployModule("SPLITS", metadata),
    token: async (metadata: DeployTokenModuleMetadata) =>
      await (await this.getDeployer()).deployModule("TOKEN", metadata),
    vote: async (metadata: DeployVoteModuleMetadata) =>
      await (await this.getDeployer()).deployModule("VOTE", metadata),
  };

  /**
   *
   * @param address - The contract address of the given Registry module.
   * @returns The Registry Module.
   * @internal
   */
  private async getRegistryModule(): Promise<RegistryModule> {
    const address = await this.getRegistryAddress();
    invariant(address, "getRegistryModule() -- No Address");
    return (this.registry = this.getOrCreateModule(address, RegistryModule));
  }

  private getOrCreateModule<T extends AnyContract>(
    address: string,
    _Module: T,
  ): C.Instance<T> {
    if (this.modules.has(address)) {
      return this.modules.get(address) as C.Instance<T>;
    }
    const _newModule = new _Module(
      this.providerOrSigner,
      address,
      this.options,
      this,
    );
    this.modules.set(address, _newModule);
    return _newModule as C.Instance<T>;
  }
  /**
   * Call this to get the current apps.
   * @returns All currently registered apps for the connected wallet
   */
  public async getModules(
    address: string,
    filterByModuleType?: ModuleType[],
  ): Promise<ModuleMetadata<ContractMetadataSchema>[]> {
    return (this.registry || (await this.getRegistryModule())).getModules(
      address,
      filterByModuleType,
    );
  }

  /**
   *
   * @param speed - what speed to prefer, default: "fastest"
   * @param maxGas - how much gas to use at most, default: 300
   * @returns the optiomal gas price
   */
  public async getGasPrice(
    speed?: string,
    maxGasGwei?: number,
  ): Promise<number | null> {
    const _speed = speed ? speed : this.options.gasSpeed;
    const _maxGas = maxGasGwei ? maxGasGwei : this.options.maxGasPriceInGwei;
    return await getGasPriceForChain(await this.getChainID(), _speed, _maxGas);
  }

  /**
   *
   * @param providerOrSignerOrNetwork - A valid "ethers" Provider, Signer or a Network address to create a Provider with.
   * @returns The Provider / Signer that was passed in, or a default ethers provider constructed with the passed Network.
   */
  public setProviderOrSigner(providerOrSignerOrNetwork: ValidProviderInput) {
    if (
      Provider.isProvider(providerOrSignerOrNetwork) ||
      Signer.isSigner(providerOrSignerOrNetwork)
    ) {
      // sdk instantiated with a provider / signer
      this.providerOrSigner = providerOrSignerOrNetwork;
    } else {
      // sdk instantiated with a network name / network url
      this.providerOrSigner = ethers.getDefaultProvider(
        providerOrSignerOrNetwork,
      );
    }
    // if we're setting a signer then also update that
    if (Signer.isSigner(providerOrSignerOrNetwork)) {
      this.signer = providerOrSignerOrNetwork;
    } else {
      this.signer = null;
    }
    this.updateModuleSigners();
    return this.providerOrSigner;
  }

  /**
   *
   * @public
   * @returns Whether the SDK is in read-only mode. (Meaning it has not been passed a valid "Signer.")
   */
  public isReadOnly(): boolean {
    return !Signer.isSigner(this.signer);
  }

  /**
   *
   * @param address - The contract address of the given NFT module.
   * @returns The NFT Module.
   */
  public getNFTModule(address: string): NFTModule {
    return this.getOrCreateModule(address, NFTModule);
  }
  /**
   *
   * @param address - The contract address of the given Bundle module.
   * @returns The Bundle Module.
   */
  public getBundleCollectionModule(address: string): BundleCollectionModule {
    return this.getOrCreateModule(address, BundleCollectionModule);
  }

  /**
   *
   * @param address - The contract address of the given Pack module.
   * @returns The Pack Module.
   */
  public getPackModule(address: string): PackModule {
    return this.getOrCreateModule(address, PackModule);
  }
  /**
   *
   * @param address - The contract address of the given Token module.
   * @returns The Token Module.
   */
  public getTokenModule(address: string): TokenModule {
    return this.getOrCreateModule(address, TokenModule);
  }

  /**
   *
   * @param address - The contract address of the given Drop module.
   * @returns The Drop Module.
   */
  public getDropModule(address: string): DropModule {
    return this.getOrCreateModule(address, DropModule);
  }

  /**
   * @beta
   *
   * @param address - The contract address of the given BundleDrop module.
   * @returns The Drop Module.
   */
  public getBundleDropModule(address: string): BundleDropModule {
    return this.getOrCreateModule(address, BundleDropModule);
  }

  /**
   * @beta
   *
   * @param address - The contract address of the given Marketplace module.
   * @returns The Marketplace Module.
   */
  public getMarketplaceModule(address: string): MarketplaceModule {
    return this.getOrCreateModule(address, MarketplaceModule);
  }

  /**
   * @alpha
   *
   * @param address - The contract address of the given Royalty module.
   * @returns The Splits Module.
   */
  public getSplitsModule(address: string): SplitsModule {
    return this.getOrCreateModule(address, SplitsModule);
  }

  /**
   * @alpha
   *
   * @param address - The contract address of the given Vote module.
   * @returns The Vote Module.
   */
  public getVoteModule(address: string): VoteModule {
    return this.getOrCreateModule(address, VoteModule);
  }

  /**
   * Used for SDK that requires js bridging like Unity SDK.
   * Convenient function to let the caller calls into the SDK using routing scheme rather than function call.
   *
   * @internal
   * @param route - sdk execution route
   * @param payload - request arguments for the function
   * @returns
   */
  public invokeRoute(route: string, payload: Record<string, any>) {
    const parts = route.split(".");

    if (parts.length > 0 && parts[0] === "thirdweb") {
      if (parts.length === 4) {
        // thirdweb.module_name.address.function_name
        const moduleName = parts[1];
        const moduleAddress = parts[2];
        const funcName = parts[3];
        return (this.getModuleByName(moduleName, moduleAddress) as any)[
          funcName
        ](...(payload.arguments || []));
      } else if (parts.length === 3) {
        // reserved for: thirdweb.bridge.function_name
        throw new Error("reserved for thirdweb.bridge.function_name");
      } else if (parts.length === 2) {
        // main sdk functions: thirdweb.function_name
        const funcName = parts[1];
        return (this as any)[funcName](...(payload.arguments || []));
      }
    }

    throw new Error("uknown route");
  }

  // used for invoke route for unity sdk.
  private getModuleByName(name: string, address: string) {
    if (name === "token") {
      return this.getTokenModule(address);
    } else if (name === "nft") {
      return this.getNFTModule(address);
    } else if (name === "marketplace") {
      return this.getMarketplaceModule(address);
    } else if (name === "bundle") {
      return this.getBundleCollectionModule(address);
    } else if (name === "drop") {
      return this.getDropModule(address);
    } else if (name === "splits") {
      return this.getSplitsModule(address);
    } else if (name === "pack") {
      return this.getPackModule(address);
    }
    throw new Error("unsupported module");
  }

  private async defaultGaslessSendFunction(
    contract: BaseContract,
    transaction: GaslessTransaction,
  ): Promise<string> {
    if (
      this.options.gasless.biconomy.apiId &&
      this.options.gasless.biconomy.apiKey
    ) {
      return this.biconomySendFunction(contract, transaction);
    }
    return this.defenderSendFunction(contract, transaction);
  }

  private async biconomySendFunction(
    _contract: BaseContract,
    transaction: GaslessTransaction,
  ): Promise<string> {
    const signer = this.getSigner();
    const provider = this.getProvider();
    invariant(signer && provider, "signer and provider must be set");

    const forwarder = new ethers.Contract(
      getContractAddressByChainId(
        transaction.chainId,
        "biconomyForwarder",
      ) as string,
      BiconomyForwarderAbi,
      provider,
    );
    const batchId = 0;
    const batchNonce = await getAndIncrementNonce(forwarder, "getNonce", [
      transaction.from,
      batchId,
    ]);

    const request = {
      from: transaction.from,
      to: transaction.to,
      token: ethers.constants.AddressZero,
      txGas: transaction.gasLimit.toNumber(),
      tokenGasPrice: "0",
      batchId,
      batchNonce: batchNonce.toNumber(),
      deadline: Math.floor(
        Date.now() / 1000 +
          (this.options.gasless.biconomy.deadlineSeconds ?? 3600),
      ),
      data: transaction.data,
    };

    const hashToSign = ethers.utils.arrayify(
      ethers.utils.solidityKeccak256(
        [
          "address",
          "address",
          "address",
          "uint256",
          "uint256",
          "uint256",
          "uint256",
          "uint256",
          "bytes32",
        ],
        [
          request.from,
          request.to,
          request.token,
          request.txGas,
          request.tokenGasPrice,
          request.batchId,
          request.batchNonce,
          request.deadline,
          ethers.utils.keccak256(request.data),
        ],
      ),
    );

    const signature = await signer.signMessage(hashToSign);
    const response = await fetch(
      "https://api.biconomy.io/api/v2/meta-tx/native",
      {
        method: "POST",
        body: JSON.stringify({
          from: transaction.from,
          apiId: this.options.gasless.biconomy.apiId,
          params: [request, signature],
          to: transaction.to,
          gasLimit: transaction.gasLimit.toHexString(),
        }),
        headers: {
          "x-api-key": this.options.gasless.biconomy.apiKey,
          "Content-Type": "application/json;charset=utf-8",
        },
      },
    );

    if (response.ok) {
      const resp = await response.json();
      if (!resp.txHash) {
        throw new Error(`relay transaction failed: ${resp.log}`);
      }
      return resp.txHash;
    }
    throw new Error("relay transaction failed");
  }

  private async defenderSendFunction(
    contract: BaseContract,
    transaction: GaslessTransaction,
  ): Promise<string> {
    const signer = this.getSigner();
    const provider = this.getProvider();
    invariant(signer, "provider is not set");
    invariant(provider, "provider is not set");
    const forwarderAddress = this.options.transactionRelayerForwarderAddress;
    const forwarder = Forwarder__factory.connect(forwarderAddress, provider);
    const nonce = await getAndIncrementNonce(forwarder, "getNonce", [
      transaction.from,
    ]);
    const domain = {
      name: "GSNv2 Forwarder",
      version: "0.0.1",
      chainId: transaction.chainId,
      verifyingContract: forwarderAddress,
    };

    const types = {
      ForwardRequest,
    };

    let message: ForwardRequestMessage | PermitRequestMessage = {
      from: transaction.from,
      to: transaction.to,
      value: BigNumber.from(0).toString(),
      gas: BigNumber.from(transaction.gasLimit).toString(),
      nonce: BigNumber.from(nonce).toString(),
      data: transaction.data,
    };

    let signature: BytesLike;

    // if the executing function is "approve" and matches with erc20 approve signature
    // and if the token supports permit, then we use permit for gasless instead of approve.
    if (
      transaction.functionName === "approve" &&
      transaction.functionArgs.length === 2 &&
      contract.interface.functions["approve(address,uint256)"] &&
      contract.interface.functions[
        "permit(address,address,uint256,uint256,uint8,bytes32,bytes32)"
      ]
    ) {
      const spender = transaction.functionArgs[0];
      const amount = transaction.functionArgs[1];
      const permit = await signERC2612Permit(
        signer,
        contract.address,
        transaction.from,
        spender,
        amount,
      );
      message = { to: contract.address, ...permit };
      signature = `${permit.r}${permit.s.substring(2)}${permit.v.toString(16)}`;
    } else {
      // wallet connect special 🦋
      if (
        (
          (signer?.provider as Web3Provider)?.provider as ExternalProvider & {
            isWalletConnect?: boolean;
          }
        )?.isWalletConnect
      ) {
        const payload = ethers.utils._TypedDataEncoder.getPayload(
          domain,
          types,
          message,
        );
        signature = await (signer?.provider as JsonRpcProvider).send(
          "eth_signTypedData",
          [transaction.from.toLowerCase(), JSON.stringify(payload)],
        );
      } else {
        signature = await (signer as JsonRpcSigner)._signTypedData(
          domain,
          types,
          message,
        );
      }
    }

    // TODO: isolate http request logic in here. `transactionRelayerSendFunction` is deprecated using it for backward compatibility reasons.
    const txHash = await this.options.transactionRelayerSendFunction(
      message,
      signature,
    );

    return txHash;
  }

  private async defaultRelayerSendFunction(
    message: ForwardRequestMessage | PermitRequestMessage,
    signature: BytesLike,
  ): Promise<string> {
    let messageType = "forward";

    // if has owner property then it's permit :)
    if ((message as PermitRequestMessage)?.owner) {
      messageType = "permit";
    }

    const body = JSON.stringify({
      request: message,
      signature,
      type: messageType,
    });

    // console.log("POST", this.options.transactionRelayerUrl, body);
    const response = await fetch(this.options.transactionRelayerUrl, {
      method: "POST",
      body,
    });
    if (response.ok) {
      const resp = await response.json();
      const result = JSON.parse(resp.result);
      return result.txHash;
    }
    throw new Error("relay transaction failed");
  }

  public async createSnapshot(leafs: string[]): Promise<SnapshotInfo> {
    const hasDuplicates = new Set(leafs).size < leafs.length;
    if (hasDuplicates) {
      throw new DuplicateLeafsError();
    }

    const { default: keccak256 } = await import("keccak256");

    const hashedLeafs = leafs.map((l) => keccak256(l));
    const tree = new MerkleTree(hashedLeafs, keccak256, {
      sort: true,
    });

    const snapshot: Snapshot = {
      merkleRoot: tree.getHexRoot(),
      claims: leafs.map((l): ClaimProof => {
        const proof = tree.getHexProof(keccak256(l));
        return {
          address: l,
          proof,
        };
      }),
    };

    const serializedSnapshot = JSON.stringify(
      this._jsonConvert.serializeObject(snapshot, Snapshot),
    );
    const uri = await this.storage.upload(serializedSnapshot);

    return {
      merkleRoot: tree.getHexRoot(),
      snapshotUri: uri,
      snapshot,
    };
  }

  /**
   * Accessor for the storage instance used by the SDK
   *
   * @returns - The Storage instance.
   */
  public getStorage(): IStorage {
    return this.storage;
  }

  /**
   * Allows you to override the storage used across the SDK.
   *
   * @param storage - The Storage instance to use.
   */
  public overrideStorage(storage: IStorage): void {
    this.storage = storage;
  }
}<|MERGE_RESOLUTION|>--- conflicted
+++ resolved
@@ -7,19 +7,7 @@
   Web3Provider,
 } from "@ethersproject/providers";
 import { signERC2612Permit } from "eth-permit";
-<<<<<<< HEAD
 import { BaseContract, BigNumber, BytesLike, ethers, Signer } from "ethers";
-=======
-import {
-  BaseContract,
-  BigNumber,
-  BytesLike,
-  ContractReceipt,
-  ethers,
-  Signer,
-} from "ethers";
-import { EventEmitter2 } from "eventemitter2";
->>>>>>> 09dcffaf
 import { JsonConvert } from "json2typescript";
 import MerkleTree from "merkletreejs";
 import type { C } from "ts-toolbelt";
@@ -70,6 +58,7 @@
   DeployVoteModuleMetadata,
 } from "../schema";
 import { ContractMetadataSchema, ModuleMetadata } from "..";
+import { EventEmitter2 } from "eventemitter2";
 
 /**
  * @internal
