--- conflicted
+++ resolved
@@ -1,13 +1,8 @@
 import { IThirdwebModule__factory } from "@3rdweb/contracts";
-import { Networkish } from "@ethersproject/providers";
 import { ethers } from "ethers";
 import { DEFAULT_IPFS_GATEWAY } from "../constants/urls";
 import { IStorage } from "./interfaces/IStorage";
-<<<<<<< HEAD
 import { DropERC721Module, MODULES_MAP } from "../modules";
-=======
-import { MODULES_MAP } from "../modules";
->>>>>>> 9ca0d4f8
 import { SDKOptions } from "../schema/sdk-options";
 import { ModuleFactory } from "./classes/factory";
 // import { ModuleFactory } from "./classes/factory";
@@ -19,7 +14,6 @@
   NetworkOrSignerOrProvider,
   ValidModuleInstance,
 } from "./types";
-import { DropErc721Module } from "../modules/drop-erc-721";
 
 export class ThirdwebSDK extends RPCConnectionHandler {
   /**
