--- conflicted
+++ resolved
@@ -15,12 +15,8 @@
 
 const BigNumberSchema = z.instanceof(BigNumber);
 
-<<<<<<< HEAD
+// TODO this does not serialize to JSON
 export const BigNumberishSchema = z
-=======
-// TODO this does not serialize to JSON
-const BigNumberishSchema = z
->>>>>>> 9ca0d4f8
   .union([z.string(), z.number(), z.bigint(), BigNumberSchema])
   .transform((arg) => BigNumber.from(arg));
 
