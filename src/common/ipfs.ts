import { MetadataURIOrObject } from "../core/types";
import FileOrBuffer from "../types/FileOrBuffer";
import { UploadError } from "./error";
<<<<<<< HEAD
import { createReadStream, readdirSync } from "fs";
=======
import { File as FilePoly } from "web-file-polyfill";
>>>>>>> 838663f6

if (!globalThis.FormData) {
  // eslint-disable-next-line @typescript-eslint/no-var-requires
  globalThis.FormData = require("form-data");
}

if (!globalThis.File) {
  // eslint-disable-next-line @typescript-eslint/no-var-requires
  globalThis.File = FilePoly;
}

/**
 *
 * @param ipfsUrl - the ipfs:// uri
 * @param gatewayUrl - the gateway url
 * @returns the fully formed IPFS url
 * @internal
 */
export function replaceIpfsWithGateway(ipfsUrl: string, gatewayUrl: string) {
  if (!ipfsUrl || typeof ipfsUrl !== "string") {
    return "";
  }
  if (!gatewayUrl.endsWith("/")) {
    gatewayUrl = `${gatewayUrl}/`;
  }
  return ipfsUrl.replace("ipfs://", gatewayUrl);
}

/**
 * A helper function to upload arbitrary data to IPFS and return the resulting IPFS uri.
 * @param data - stringified JSON || File
 * @param contractAddress - (Optional) the contract address to associate the data with
 * @param signerAddress - (Optional) the wallet address of the actor that is uploading the file
 * @returns The `ipfs://<hash>` uri of the uploaded file
 * @public
 */
export async function uploadToIPFS(
  data: string | File | FileOrBuffer,
  contractAddress?: string,
  signerAddress?: string,
): Promise<string> {
  const headers = {
    "X-App-Name": `CONSOLE-TS-SDK-${contractAddress}`,
    "X-Public-Address": signerAddress || "",
  };
  const formData = new FormData();
  formData.append("file", data as any);
  const res = await fetch("https://upload.nftlabs.co/upload", {
    method: "POST",
    body: formData as any,
    headers,
  });
  try {
    const body = await res.json();
    return body.IpfsUri;
  } catch (e) {
    throw new UploadError(`Failed to upload to IPFS: ${e}`);
  }
}

/**
 * @internal
 */
export async function uploadMetadata(
  metadata: MetadataURIOrObject,
  contractAddress?: string,
  signerAddress?: string,
): Promise<string> {
  if (typeof metadata === "string") {
    return metadata;
  }
  async function _fileHandler(object: any) {
    const keys = Object.keys(object);
    for (const key in keys) {
      const val = object[keys[key]];
      const shouldUpload = val instanceof File || val instanceof Buffer;

      if (shouldUpload) {
        object[keys[key]] = await uploadToIPFS(
          object[keys[key]],
          contractAddress,
          signerAddress,
        );
      }
      if (shouldUpload && typeof object[keys[key]] !== "string") {
        throw new Error("Upload to IPFS failed");
      }
      if (typeof val === "object") {
        object[keys[key]] = await _fileHandler(object[keys[key]]);
      }
    }
    return object;
  }

  metadata = await _fileHandler(metadata);

  return await uploadToIPFS(
    JSON.stringify(metadata),
    contractAddress,
    signerAddress,
  );
}

export async function batchUpload(
  directory: string,
  contractAddress?: string,
): Promise<string> {
  const headers = {
    "X-App-Name": `CONSOLE-TS-SDK-${contractAddress}`,
  };
  const key = process.env.PINATA_API_KEY;
  const secret = process.env.PINATA_API_SECRET;
  let jwt = process.env.PINATA_API_JWT;
  if (!key || !secret) {
    await fetch("https://upload.nftlabs.co/grant", {
      method: "GET",
      headers,
    }).then(async (res) => {
      const body = await res.json();
      jwt = body;
    });
  }
  const url = `https://api.pinata.cloud/pinning/pinFileToIPFS`;

  const files = readdirSync(directory);
  const data = new FormData() as {
    append(name: string, value: string | Blob, fileName?: string): void;
    delete(name: string): void;
    get(name: string): FormDataEntryValue | null;
    getAll(name: string): FormDataEntryValue[];
    has(name: string): boolean;
    set(name: string, value: string | Blob, fileName?: string): void;
    forEach(
      callbackfn: (
        value: FormDataEntryValue,
        key: string,
        parent: FormData,
      ) => void,
      thisArg?: any,
    ): void;
    getBoundary(): string;
  };
  files.forEach((file) => {
    data.append(
      `file`,
      createReadStream(`${directory}/${file}`) as unknown as Blob,
      { filepath: `files/${file}` } as unknown as string,
    );
  });
  console.log(`Uploading ${files.length} files to IPFS`);
  const metadata = {
    name: `CONSOLE-TS-SDK-${contractAddress}`,
  };

  data.append("pinataMetadata", JSON.stringify(metadata));
  const res = await fetch(url, {
    method: "POST",
    headers: {
      "Content-Type": `multipart/form-data; boundary=${data.getBoundary()}`,
      Authorization: `Bearer ${jwt}`,
    },
    body: data,
  })
    .then((response) => {
      console.log(response.body);
      return response;
    })
    .catch((err: any) => {
      throw new UploadError(`Failed to upload to IPFS: ${err}`);
    });

  return (await res.json()).IpfsHash;
}

export async function batchUploadMetadata(
  directory: string,
  contractAddress?: string,
): Promise<MetadataURIOrObject[]> {
  const ipfsUri = await batchUpload(directory, contractAddress);
  const files = readdirSync(directory);
  const metadatas = [];
  for (let i = 1; i < files.length + 1; i++) {
    metadatas.push(`ipfs://${ipfsUri}/${i}.json`);
  }
  return metadatas;
}<|MERGE_RESOLUTION|>--- conflicted
+++ resolved
@@ -1,11 +1,8 @@
 import { MetadataURIOrObject } from "../core/types";
 import FileOrBuffer from "../types/FileOrBuffer";
 import { UploadError } from "./error";
-<<<<<<< HEAD
 import { createReadStream, readdirSync } from "fs";
-=======
 import { File as FilePoly } from "web-file-polyfill";
->>>>>>> 838663f6
 
 if (!globalThis.FormData) {
   // eslint-disable-next-line @typescript-eslint/no-var-requires
