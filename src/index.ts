--- conflicted
+++ resolved
@@ -1,11 +1,5 @@
-<<<<<<< HEAD
-export * from "./core/sdk";
-export type { ModuleType, NetworkOrSignerOrProvider } from "./core/types";
-export type { DropERC721Module } from "./modules";
-=======
 export * from "./core";
 export * from "./modules";
 export * from "./types";
 export * from "./common";
-export type { ModuleType, NetworkOrSignerOrProvider } from "./core/types";
->>>>>>> 9ca0d4f8
+export type { ModuleType, NetworkOrSignerOrProvider } from "./core/types";