import {
  ERC20__factory,
  LazyNFT as Drop,
  LazyNFT__factory as Drop__factory,
} from "@3rdweb/contracts";
import { hexZeroPad } from "@ethersproject/bytes";
import { AddressZero } from "@ethersproject/constants";
import { TransactionReceipt } from "@ethersproject/providers";
import { BigNumber, BigNumberish, BytesLike } from "ethers";
<<<<<<< HEAD
import { getCurrencyValue, ModuleType, Role, RolesMap } from "../common";
=======
import { ModuleType, Role, RolesMap } from "../common";
import { invariant } from "../common/invariant";
>>>>>>> d7ffac80
import { getTokenMetadata, NFTMetadata, NFTMetadataOwner } from "../common/nft";
import { ModuleWithRoles } from "../core/module";
import { MetadataURIOrObject } from "../core/types";
import ClaimConditionFactory from "../factories/ClaimConditionFactory";
import {
  ClaimCondition,
  PublicMintCondition,
} from "../types/claim-conditions/PublicMintCondition";
import { DEFAULT_QUERY_ALL_COUNT, QueryAllParams } from "../types/QueryParams";

/**
 * @beta
 */
export interface CreatePublicMintCondition {
  startTimestampInSeconds?: BigNumberish;
  maxMintSupply: BigNumberish;
  quantityLimitPerTransaction?: BigNumberish;
  waitTimeSecondsLimitPerTransaction?: BigNumberish;
  pricePerToken?: BigNumberish;
  currency?: string;
  merkleRoot?: BytesLike;
}

/**
 * Access this module by calling {@link ThirdwebSDK.getDropModule}
 * @beta
 */
export class DropModule extends ModuleWithRoles<Drop> {
  public static moduleType: ModuleType = ModuleType.DROP;
  storage = this.sdk.getStorage();

  public static roles = [
    RolesMap.admin,
    RolesMap.minter,
    RolesMap.transfer,
  ] as const;

  /**
   * @override
   * @internal
   */
  protected getModuleRoles(): readonly Role[] {
    return DropModule.roles;
  }

  /**
   * @internal
   */
  protected connectContract(): Drop {
    return Drop__factory.connect(this.address, this.providerOrSigner);
  }

  /**
   * @internal
   */
  protected getModuleType(): ModuleType {
    return DropModule.moduleType;
  }

  private async getTokenMetadata(tokenId: string): Promise<NFTMetadata> {
    return await getTokenMetadata(
      this.readOnlyContract,
      tokenId,
      this.ipfsGatewayUrl,
    );
  }

  public async get(tokenId: string): Promise<NFTMetadataOwner> {
    const [owner, metadata] = await Promise.all([
      this.ownerOf(tokenId).catch(() => AddressZero),
      this.getTokenMetadata(tokenId),
    ]);

    return { owner, metadata };
  }

  public async getAll(
    queryParams?: QueryAllParams,
  ): Promise<NFTMetadataOwner[]> {
    const start = BigNumber.from(queryParams?.start || 0).toNumber();
    const count = BigNumber.from(
      queryParams?.count || DEFAULT_QUERY_ALL_COUNT,
    ).toNumber();
    const maxId = Math.min(
      (await this.readOnlyContract.nextTokenId()).toNumber(),
      start + count,
    );
    return await Promise.all(
      Array.from(Array(maxId - start).keys()).map((i) =>
        this.get((start + i).toString()),
      ),
    );
  }

  public async getAllUnclaimed(
    queryParams?: QueryAllParams,
  ): Promise<NFTMetadataOwner[]> {
    const start = BigNumber.from(queryParams?.start || 0).toNumber();
    const count = BigNumber.from(
      queryParams?.count || DEFAULT_QUERY_ALL_COUNT,
    ).toNumber();
    const maxId = BigNumber.from(
      Math.min(
        (await this.readOnlyContract.nextTokenId()).toNumber(),
        start + count,
      ),
    );
    const unmintedId = await this.readOnlyContract.nextMintTokenId();
    return (
      await Promise.all(
        Array.from(Array(maxId.sub(unmintedId).toNumber()).keys()).map((i) =>
          this.getTokenMetadata(unmintedId.add(i).toString()),
        ),
      )
    ).map((metadata) => ({ owner: AddressZero, metadata }));
  }

  public async getAllClaimed(
    queryParams?: QueryAllParams,
  ): Promise<NFTMetadataOwner[]> {
    const start = BigNumber.from(queryParams?.start || 0).toNumber();
    const count = BigNumber.from(
      queryParams?.count || DEFAULT_QUERY_ALL_COUNT,
    ).toNumber();
    const maxId = Math.min(
      (await this.readOnlyContract.nextMintTokenId()).toNumber(),
      start + count,
    );
    return await Promise.all(
      Array.from(Array(maxId).keys()).map((i) => this.get(i.toString())),
    );
  }

  public async ownerOf(tokenId: string): Promise<string> {
    return await this.readOnlyContract.ownerOf(tokenId);
  }

  public async getOwned(_address?: string): Promise<NFTMetadataOwner[]> {
    const address = _address ? _address : await this.getSignerAddress();
    const balance = await this.readOnlyContract.balanceOf(address);
    const indices = Array.from(Array(balance.toNumber()).keys());
    const tokenIds = await Promise.all(
      indices.map((i) => this.readOnlyContract.tokenOfOwnerByIndex(address, i)),
    );
    return await Promise.all(
      tokenIds.map((tokenId) => this.get(tokenId.toString())),
    );
  }

  private async transformResultToClaimCondition(
    pm: any,
  ): Promise<ClaimCondition> {
    const cv = await getCurrencyValue(
      this.providerOrSigner,
      pm.currency,
      pm.pricePerToken,
    );
    return {
      startTimestamp: new Date(pm.startTimestamp.toNumber() * 1000),
      maxMintSupply: pm.maxMintSupply.toString(),
      currentMintSupply: pm.currentMintSupply.toString(),
      availableSupply: BigNumber.from(pm.maxMintSupply)
        .sub(pm.currentMintSupply)
        .toString(),
      quantityLimitPerTransaction: pm.quantityLimitPerTransaction.toString(),
      waitTimeSecondsLimitPerTransaction:
        pm.waitTimeSecondsLimitPerTransaction.toString(),
      price: BigNumber.from(pm.pricePerToken),
      currency: pm.currency,
      currencyContract: pm.currency,
      currencyMetadata: cv,
      merkleRoot: pm.merkleRoot,
    };
  }

  /**
   * @deprecated - Use {@link DropModule.getActiveClaimCondition} instead
   */
  public async getActiveMintCondition(): Promise<PublicMintCondition> {
    const index =
      await this.readOnlyContract.getLastStartedMintConditionIndex();
    return await this.readOnlyContract.mintConditions(index);
  }

  public async getActiveClaimCondition(): Promise<ClaimCondition> {
    const index =
      await this.readOnlyContract.getLastStartedMintConditionIndex();
    const mc = await this.readOnlyContract.mintConditions(index);
    return await this.transformResultToClaimCondition(mc);
  }

  /**
   * @deprecated - Use {@link DropModule.getAllClaimConditions} instead
   */
  public async getAllMintConditions(): Promise<PublicMintCondition[]> {
    const conditions = [];
    for (let i = 0; ; i++) {
      try {
        conditions.push(await this.readOnlyContract.mintConditions(i));
      } catch (e) {
        break;
      }
    }
    return conditions;
  }

  public async getAllClaimConditions(): Promise<ClaimCondition[]> {
    const conditions = [];
    for (let i = 0; ; i++) {
      try {
        const mc = await this.readOnlyContract.mintConditions(i);
        conditions.push(await this.transformResultToClaimCondition(mc));
      } catch (e) {
        break;
      }
    }
    return conditions;
  }

  public async totalSupply(): Promise<BigNumber> {
    return await this.readOnlyContract.nextTokenId();
  }

  public async maxTotalSupply(): Promise<BigNumber> {
    return await this.readOnlyContract.maxTotalSupply();
  }

  public async totalUnclaimedSupply(): Promise<BigNumber> {
    return (await this.readOnlyContract.nextTokenId()).sub(
      await this.totalClaimedSupply(),
    );
  }

  public async totalClaimedSupply(): Promise<BigNumber> {
    return await this.readOnlyContract.nextMintTokenId();
  }

  public async balanceOf(address: string): Promise<BigNumber> {
    return await this.readOnlyContract.balanceOf(address);
  }

  public async balance(): Promise<BigNumber> {
    return await this.balanceOf(await this.getSignerAddress());
  }
  public async isApproved(address: string, operator: string): Promise<boolean> {
    return await this.readOnlyContract.isApprovedForAll(address, operator);
  }

  // write functions
  public async setApproval(
    operator: string,
    approved = true,
  ): Promise<TransactionReceipt> {
    return await this.sendTransaction("setApprovalForAll", [
      operator,
      approved,
    ]);
  }

  public async transfer(
    to: string,
    tokenId: string,
  ): Promise<TransactionReceipt> {
    const from = await this.getSignerAddress();
    return await this.sendTransaction(
      "safeTransferFrom(address,address,uint256)",
      [from, to, tokenId],
    );
  }

  /**
   * @deprecated - The function has been deprecated. Use `mintBatch` instead.
   */
  public async lazyMint(metadata: MetadataURIOrObject) {
    await this.lazyMintBatch([metadata]);
  }

  public async pinToIpfs(files: Buffer[]): Promise<string> {
    return await this.storage.uploadBatch(files, this.address);
  }

  /**
   * @deprecated - The function has been deprecated. Use `mintBatch` instead.
   */
  public async lazyMintBatch(metadatas: MetadataURIOrObject[]) {
    const uris = await Promise.all(
      metadatas.map((m) => this.storage.uploadMetadata(m)),
    );
    await this.sendTransaction("lazyMintBatch", [uris]);
  }

  /**
   * @deprecated - The function has been deprecated. Use `mintBatch` instead.
   */
  public async lazyMintAmount(amount: BigNumberish) {
    await this.sendTransaction("lazyMintAmount", [amount]);
  }

  /**
   * @deprecated - Use {@link DropModule.setClaimConditions} instead
   */
  public async setMintConditions(factory: ClaimConditionFactory) {
    return this.setClaimConditions(factory);
  }

  /**
   * Sets public mint conditions for the next minting using the
   * claim condition factory.
   *
   * @param factory - The claim condition factory.
   */
  public async setClaimConditions(factory: ClaimConditionFactory) {
    const conditions = factory.buildConditions();

    const merkleInfo: { [key: string]: string } = {};
    factory.allSnapshots().forEach((s) => {
      merkleInfo[s.merkleRoot] = s.snapshotUri;
    });

    const { metadata } = await this.getMetadata();
    invariant(metadata, "Metadata is not set, this should never happen");
    metadata["merkle"] = merkleInfo;

    const metatdataUri = await this.storage.upload(JSON.stringify(metadata));

    const encoded = [
      this.contract.interface.encodeFunctionData("setContractURI", [
        metatdataUri,
      ]),
      this.contract.interface.encodeFunctionData("setPublicMintConditions", [
        conditions,
      ]),
    ];
    return await this.sendTransaction("multicall", [encoded]);
  }

  /**
<<<<<<< HEAD
   * @deprecated - Use {@link DropModule.getClaimConditionsFactory} instead
   */
  public async getMintConditionsFactory(): Promise<ClaimConditionFactory> {
    return this.getClaimConditionsFactory();
  }

  public async getClaimConditionsFactory(): Promise<ClaimConditionFactory> {
    const conditions = await this.getAllMintConditions();
    const factory = new ClaimConditionFactory();
    factory.fromPublicClaimConditions(conditions);
=======
   * Creates a claim condition factory
   *
   * @returns - A new claim condition factory
   */
  public getMintConditionsFactory(): ClaimConditionFactory {
    const createSnapshotFunc = this.sdk.createSnapshot.bind(this.sdk);
    const factory = new ClaimConditionFactory(createSnapshotFunc);
>>>>>>> d7ffac80
    return factory;
  }

  /**
   * @deprecated - Use the {@link DropModule.setClaimConditions} instead.
   */
  public async setPublicMintConditions(
    conditions: CreatePublicMintCondition[],
  ) {
    const _conditions = conditions.map((c) => ({
      startTimestamp: c.startTimestampInSeconds || 0,
      maxMintSupply: c.maxMintSupply,
      currentMintSupply: 0,
      quantityLimitPerTransaction:
        c.quantityLimitPerTransaction || c.maxMintSupply,
      waitTimeSecondsLimitPerTransaction:
        c.waitTimeSecondsLimitPerTransaction || 0,
      pricePerToken: c.pricePerToken || 0,
      currency: c.currency || AddressZero,
      merkleRoot: c.merkleRoot || hexZeroPad([0], 32),
    }));
    await this.sendTransaction("setPublicMintConditions", [_conditions]);
  }

  public async canClaim(
    quantity: BigNumberish,
    proofs: BytesLike[] = [hexZeroPad([0], 32)],
  ): Promise<boolean> {
    try {
      const mintCondition = await this.getActiveMintCondition();
      const overrides = (await this.getCallOverrides()) || {};
      if (mintCondition.pricePerToken > 0) {
        if (mintCondition.currency === AddressZero) {
          overrides["value"] = BigNumber.from(mintCondition.pricePerToken).mul(
            quantity,
          );
        } else {
          const erc20 = ERC20__factory.connect(
            mintCondition.currency,
            this.providerOrSigner,
          );
          const owner = await this.getSignerAddress();
          const spender = this.address;
          const allowance = await erc20.allowance(owner, spender);
          const totalPrice = BigNumber.from(mintCondition.pricePerToken).mul(
            BigNumber.from(quantity),
          );

          if (allowance.lt(totalPrice)) {
            // TODO throw allowance error, maybe check balance?
          }
        }
      }
      await this.readOnlyContract.callStatic.claim(quantity, proofs, overrides);
      return true;
    } catch (err) {
      return false;
    }
  }

  public async claim(
    quantity: BigNumberish,
    proofs: BytesLike[] = [hexZeroPad([0], 32)],
  ) {
    const mintCondition = await this.getActiveMintCondition();
    const overrides = (await this.getCallOverrides()) || {};
    if (mintCondition.pricePerToken > 0) {
      if (mintCondition.currency === AddressZero) {
        overrides["value"] = BigNumber.from(mintCondition.pricePerToken).mul(
          quantity,
        );
      } else {
        const erc20 = ERC20__factory.connect(
          mintCondition.currency,
          this.providerOrSigner,
        );
        const owner = await this.getSignerAddress();
        const spender = this.address;
        const allowance = await erc20.allowance(owner, spender);
        const totalPrice = BigNumber.from(mintCondition.pricePerToken).mul(
          BigNumber.from(quantity),
        );

        if (allowance.lt(totalPrice)) {
          await this.sendContractTransaction(erc20, "approve", [
            spender,
            allowance.add(totalPrice),
          ]);
        }
      }
    }
    await this.sendTransaction("claim", [quantity, proofs], overrides);
  }

  public async burn(tokenId: BigNumberish): Promise<TransactionReceipt> {
    return await this.sendTransaction("burn", [tokenId]);
  }

  public async transferFrom(
    from: string,
    to: string,
    tokenId: BigNumberish,
  ): Promise<TransactionReceipt> {
    return await this.sendTransaction("transferFrom", [from, to, tokenId]);
  }

  // owner functions
  public async setModuleMetadata(
    metadata: MetadataURIOrObject,
  ): Promise<TransactionReceipt> {
    const uri = await this.storage.uploadMetadata(metadata);
    return await this.sendTransaction("setContractURI", [uri]);
  }

  public async setRoyaltyBps(amount: number): Promise<TransactionReceipt> {
    // TODO: reduce this duplication and provide common functions around
    // royalties through an interface. Currently this function is
    // duplicated across 4 modules
    const { metadata } = await this.getMetadata();
    const encoded: string[] = [];
    if (!metadata) {
      throw new Error("No metadata found, this module might be invalid!");
    }

    metadata.seller_fee_basis_points = amount;
    const uri = await this.storage.uploadMetadata(
      {
        ...metadata,
      },
      this.address,
      await this.getSignerAddress(),
    );
    encoded.push(
      this.contract.interface.encodeFunctionData("setRoyaltyBps", [amount]),
    );
    encoded.push(
      this.contract.interface.encodeFunctionData("setContractURI", [uri]),
    );
    return await this.sendTransaction("multicall", [encoded]);
  }

  public async setBaseTokenUri(uri: string): Promise<TransactionReceipt> {
    return await this.sendTransaction("setBaseTokenURI", [uri]);
  }

  public async setMaxTotalSupply(
    amount: BigNumberish,
  ): Promise<TransactionReceipt> {
    return await this.sendTransaction("setMaxTotalSupply", [amount]);
  }

  public async setRestrictedTransfer(
    restricted: boolean,
  ): Promise<TransactionReceipt> {
    return await this.sendTransaction("setRestrictedTransfer", [restricted]);
  }

  /**
   * Gets the royalty BPS (basis points) of the contract
   *
   * @returns - The royalty BPS
   */
  public async getRoyaltyBps(): Promise<BigNumberish> {
    return await this.readOnlyContract.royaltyBps();
  }

  /**
   * Gets the address of the royalty recipient
   *
   * @returns - The royalty BPS
   */
  public async getRoyaltyRecipientAddress(): Promise<string> {
    const metadata = await this.getMetadata();
    if (metadata.metadata?.fee_recipient !== undefined) {
      return metadata.metadata.fee_recipient;
    }
    return "";
  }

  // public async mintBatch(tokenMetadata: MetadataURIOrObject[]) {
  // TODO: Upload all metadata to IPFS
  // call lazyMintAmount(metadata.length - totalSupply) if totalSupply < metadata.length
  // }
}<|MERGE_RESOLUTION|>--- conflicted
+++ resolved
@@ -7,12 +7,8 @@
 import { AddressZero } from "@ethersproject/constants";
 import { TransactionReceipt } from "@ethersproject/providers";
 import { BigNumber, BigNumberish, BytesLike } from "ethers";
-<<<<<<< HEAD
 import { getCurrencyValue, ModuleType, Role, RolesMap } from "../common";
-=======
-import { ModuleType, Role, RolesMap } from "../common";
 import { invariant } from "../common/invariant";
->>>>>>> d7ffac80
 import { getTokenMetadata, NFTMetadata, NFTMetadataOwner } from "../common/nft";
 import { ModuleWithRoles } from "../core/module";
 import { MetadataURIOrObject } from "../core/types";
@@ -350,18 +346,6 @@
   }
 
   /**
-<<<<<<< HEAD
-   * @deprecated - Use {@link DropModule.getClaimConditionsFactory} instead
-   */
-  public async getMintConditionsFactory(): Promise<ClaimConditionFactory> {
-    return this.getClaimConditionsFactory();
-  }
-
-  public async getClaimConditionsFactory(): Promise<ClaimConditionFactory> {
-    const conditions = await this.getAllMintConditions();
-    const factory = new ClaimConditionFactory();
-    factory.fromPublicClaimConditions(conditions);
-=======
    * Creates a claim condition factory
    *
    * @returns - A new claim condition factory
@@ -369,7 +353,6 @@
   public getMintConditionsFactory(): ClaimConditionFactory {
     const createSnapshotFunc = this.sdk.createSnapshot.bind(this.sdk);
     const factory = new ClaimConditionFactory(createSnapshotFunc);
->>>>>>> d7ffac80
     return factory;
   }
 
