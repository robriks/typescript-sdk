import {
  ERC20__factory,
  LazyMintERC1155 as BundleDrop,
  LazyMintERC1155__factory as BundleDrop__factory,
} from "@3rdweb/contracts";
import { ClaimConditionStruct } from "@3rdweb/contracts/dist/LazyMintERC1155";
import { hexZeroPad } from "@ethersproject/bytes";
import { AddressZero } from "@ethersproject/constants";
import { TransactionReceipt } from "@ethersproject/providers";
import { BigNumber, BigNumberish, BytesLike } from "ethers";
import { JsonConvert } from "json2typescript";
import {
  getCurrencyValue,
  ModuleType,
  NATIVE_TOKEN_ADDRESS,
  Role,
  RolesMap,
} from "../common";
import { invariant } from "../common/invariant";
import { getTokenMetadata, NFTMetadata } from "../common/nft";
import { ModuleWithRoles } from "../core/module";
import { MetadataURIOrObject } from "../core/types";
import ClaimConditionFactory from "../factories/ClaimConditionFactory";
import { ClaimCondition } from "../types/claim-conditions/PublicMintCondition";
import { Snapshot } from "../types/snapshots";

/**
 * @beta
 */
export interface BundleDropCreateClaimCondition {
  startTimestamp?: BigNumberish;
  maxClaimableSupply: BigNumberish;
  quantityLimitPerTransaction?: BigNumberish;
  waitTimeInSecondsBetweenClaims?: BigNumberish;
  pricePerToken?: BigNumberish;
  currency?: string;
  merkleRoot?: BytesLike;
}

/**
 * @beta
 */
export interface BundleDropMetadata {
  supply: BigNumber;
  metadata: NFTMetadata;
}

/**
 * Access this module by calling {@link ThirdwebSDK.getBundleDropModule}
 * @beta
 */
export class BundleDropModule extends ModuleWithRoles<BundleDrop> {
  public static moduleType: ModuleType = ModuleType.BUNDLE_DROP;
  storage = this.sdk.getStorage();

  public static roles = [
    RolesMap.admin,
    RolesMap.minter,
    RolesMap.transfer,
  ] as const;

  /**
   * @override
   * @internal
   */
  protected getModuleRoles(): readonly Role[] {
    return BundleDropModule.roles;
  }

  /**
   * @internal
   */
  protected connectContract(): BundleDrop {
    return BundleDrop__factory.connect(this.address, this.providerOrSigner);
  }

  /**
   * @internal
   */
  protected getModuleType(): ModuleType {
    return BundleDropModule.moduleType;
  }

  private async transformResultToClaimCondition(
    pm: ClaimConditionStruct,
  ): Promise<ClaimCondition> {
    const cv = await getCurrencyValue(
      this.providerOrSigner,
      pm.currency,
      pm.pricePerToken,
    );
    return {
      startTimestamp: new Date(
        BigNumber.from(pm.startTimestamp).toNumber() * 1000,
      ),
      maxMintSupply: pm.maxClaimableSupply.toString(),
      currentMintSupply: pm.supplyClaimed.toString(),
      availableSupply: BigNumber.from(pm.maxClaimableSupply)
        .sub(pm.supplyClaimed)
        .toString(),
      quantityLimitPerTransaction: pm.quantityLimitPerTransaction.toString(),
      waitTimeSecondsLimitPerTransaction:
        pm.waitTimeInSecondsBetweenClaims.toString(),
      price: BigNumber.from(pm.pricePerToken),
      pricePerToken: BigNumber.from(pm.pricePerToken),
      currency: pm.currency,
      currencyContract: pm.currency,
      currencyMetadata: cv,
      merkleRoot: pm.merkleRoot,
    };
  }

  private async getTokenMetadata(tokenId: string): Promise<NFTMetadata> {
    return await getTokenMetadata(
      this.readOnlyContract,
      tokenId,
      this.ipfsGatewayUrl,
    );
  }

  public async get(tokenId: string): Promise<BundleDropMetadata> {
    const [supply, metadata] = await Promise.all([
      this.readOnlyContract.totalSupply(tokenId).catch(() => BigNumber.from(0)),
      this.getTokenMetadata(tokenId),
    ]);

    return {
      supply,
      metadata,
    };
  }

  public async getAll(): Promise<BundleDropMetadata[]> {
    const maxId = (await this.readOnlyContract.nextTokenIdToMint()).toNumber();
    return await Promise.all(
      Array.from(Array(maxId).keys()).map((i) => this.get(i.toString())),
    );
  }

  /**
   * `getOwned` is a convenience method for getting all owned tokens
   * for a particular wallet.
   *
   * @param _address - The address to check for token ownership
   * @returns An array of BundleMetadata objects that are owned by the address
   */
  public async getOwned(_address?: string): Promise<BundleDropMetadata[]> {
    const address = _address ? _address : await this.getSignerAddress();
    const maxId = await this.readOnlyContract.nextTokenIdToMint();
    const balances = await this.readOnlyContract.balanceOfBatch(
      Array(maxId.toNumber()).fill(address),
      Array.from(Array(maxId.toNumber()).keys()),
    );

    const ownedBalances = balances
      .map((b, i) => {
        return {
          tokenId: i,
          balance: b,
        };
      })
      .filter((b) => b.balance.gt(0));
    return await Promise.all(
      ownedBalances.map(async (b) => await this.get(b.tokenId.toString())),
    );
  }

  public async getActiveClaimCondition(
    tokenId: BigNumberish,
  ): Promise<ClaimCondition> {
    const index = await this.readOnlyContract.getIndexOfActiveCondition(
      tokenId,
    );
    return this.transformResultToClaimCondition(
      await this.readOnlyContract.getClaimConditionAtIndex(tokenId, index),
    );
  }

  public async getAllClaimConditions(
    tokenId: BigNumberish,
  ): Promise<ClaimCondition[]> {
    const claimCondition = await this.readOnlyContract.claimConditions(tokenId);
    const count = claimCondition.totalConditionCount.toNumber();
    const conditions = [];
    for (let i = 0; i < count; i++) {
      conditions.push(
        await this.readOnlyContract.getClaimConditionAtIndex(tokenId, i),
      );
    }
    return Promise.all(
      conditions.map((c) => this.transformResultToClaimCondition(c)),
    );
  }

  public async getSaleRecipient(tokenId: BigNumberish): Promise<string> {
    const saleRecipient = await this.readOnlyContract.saleRecipient(tokenId);
    if (saleRecipient === AddressZero) {
      return this.readOnlyContract.defaultSaleRecipient();
    }
    return saleRecipient;
  }

  public async balanceOf(
    address: string,
    tokenId: BigNumberish,
  ): Promise<BigNumber> {
    return await this.readOnlyContract.balanceOf(address, tokenId);
  }

  public async balance(tokenId: BigNumberish): Promise<BigNumber> {
    return await this.balanceOf(await this.getSignerAddress(), tokenId);
  }
  public async isApproved(address: string, operator: string): Promise<boolean> {
    return await this.readOnlyContract.isApprovedForAll(address, operator);
  }

  // write functions

  /*
   *
   * @deprecated - {@link BundleDropModule.mintBatch}
   */
  public async lazyMintBatch(
    metadatas: MetadataURIOrObject[],
  ): Promise<BundleDropMetadata[]> {
    const tokenIds = await this.createBatch(metadatas);
    return await Promise.all(tokenIds.map((t) => this.get(t.toString())));
  }

  public async createBatch(
    metadatas: MetadataURIOrObject[],
  ): Promise<string[]> {
    const startFileNumber = await this.readOnlyContract.nextTokenIdToMint();
    const baseUri = await this.storage.uploadMetadataBatch(
      metadatas,
      this.address,
      startFileNumber.toNumber(),
    );
    const receipt = await this.sendTransaction("lazyMint", [
      metadatas.length,
      baseUri,
    ]);
    const event = this.parseEventLogs("LazyMintedTokens", receipt?.logs);
    const [startingIndex, endingIndex]: BigNumber[] = event;
    const tokenIds = [];
    for (let i = startingIndex; i.lte(endingIndex); i = i.add(1)) {
      tokenIds.push(i.toString());
    }
    return tokenIds;
  }

  public async setSaleRecipient(
    tokenId: BigNumberish,
    recipient: string,
  ): Promise<TransactionReceipt> {
    return this.sendTransaction("setSaleRecipient", [tokenId, recipient]);
  }

  public async setDefaultSaleRecipient(
    recipient: string,
  ): Promise<TransactionReceipt> {
    return this.sendTransaction("setDefaultSaleRecipient", [recipient]);
  }
  public async setApproval(
    operator: string,
    approved = true,
  ): Promise<TransactionReceipt> {
    return await this.sendTransaction("setApprovalForAll", [
      operator,
      approved,
    ]);
  }

  public async transfer(
    to: string,
    tokenId: BigNumberish,
    amount: BigNumberish,
    data: BytesLike = [0],
  ): Promise<TransactionReceipt> {
    const from = await this.getSignerAddress();
    return await this.sendTransaction("safeTransferFrom", [
      from,
      to,
      tokenId,
      amount,
      data,
    ]);
  }

  /**
   * Sets public claim conditions for the next minting using the
   * claim condition factory.
   *
   * @param factory - The claim condition factory.
   */
  public async setClaimCondition(
    tokenId: BigNumberish,
    factory: ClaimConditionFactory,
  ) {
    const conditions = factory.buildConditions().map((c) => ({
      startTimestamp: c.startTimestamp,
      maxClaimableSupply: c.maxMintSupply,
      supplyClaimed: 0,
      quantityLimitPerTransaction: c.quantityLimitPerTransaction,
      waitTimeInSecondsBetweenClaims: c.waitTimeSecondsLimitPerTransaction,
      pricePerToken:
        c.pricePerToken === AddressZero
          ? NATIVE_TOKEN_ADDRESS
          : c.pricePerToken,
      currency: c.currency,
      merkleRoot: c.merkleRoot,
    }));

    const merkleInfo: { [key: string]: string } = {};
    factory.allSnapshots().forEach((s) => {
      merkleInfo[s.merkleRoot] = s.snapshotUri;
    });
    const { metadata } = await this.getMetadata();
    invariant(metadata, "Metadata is not set, this should never happen");
    if (factory.allSnapshots().length === 0 && "merkle" in metadata) {
      metadata["merkle"] = {};
    } else {
      metadata["merkle"] = merkleInfo;
    }

    const metadataUri = await this.storage.upload(JSON.stringify(metadata));
    const encoded = [
      this.contract.interface.encodeFunctionData("setContractURI", [
        metadataUri,
      ]),
      this.contract.interface.encodeFunctionData("setClaimConditions", [
        tokenId,
        conditions,
      ]),
    ];
    return await this.sendTransaction("multicall", [encoded]);
  }

  /**
   * Creates a claim condition factory
   *
   * @returns - A new claim condition factory
   */
  public getClaimConditionFactory(): ClaimConditionFactory {
    const createSnapshotFunc = this.sdk.createSnapshot.bind(this.sdk);
    const factory = new ClaimConditionFactory(createSnapshotFunc);
    return factory;
  }

  /**
   * @deprecated - Use the ClaimConditionFactory instead.
   */
  public async setPublicClaimConditions(
    tokenId: BigNumberish,
    conditions: BundleDropCreateClaimCondition[],
  ) {
    const _conditions = conditions.map((c) => ({
      startTimestamp: c.startTimestamp || 0,
      maxClaimableSupply: c.maxClaimableSupply,
      supplyClaimed: 0,
      quantityLimitPerTransaction:
        c.quantityLimitPerTransaction || c.maxClaimableSupply,
      waitTimeInSecondsBetweenClaims: c.waitTimeInSecondsBetweenClaims || 0,
      pricePerToken: c.pricePerToken || 0,
      currency: c.currency || AddressZero,
      merkleRoot: c.merkleRoot || hexZeroPad([0], 32),
    }));
    await this.sendTransaction("setClaimConditions", [tokenId, _conditions]);
  }

  public async claim(
    tokenId: BigNumberish,
    quantity: BigNumberish,
    proofs: BytesLike[] = [hexZeroPad([0], 32)],
  ) {
    const mintCondition = await this.getActiveClaimCondition(tokenId);
    const overrides = (await this.getCallOverrides()) || {};

    const addressToClaim = await this.getSignerAddress();
    const { metadata } = await this.getMetadata();
    if (!mintCondition.merkleRoot.toString().startsWith(AddressZero)) {
      const snapshot = await this.storage.get(
        metadata?.merkle[mintCondition.merkleRoot.toString()],
      );
      const jsonConvert = new JsonConvert();
      const snapshotData = jsonConvert.deserializeObject(
        JSON.parse(snapshot),
        Snapshot,
      );
      const item = snapshotData.claims.find(
        (c) => c.address === addressToClaim,
      );
      if (item === undefined) {
        throw new Error("No claim found for this address");
      }
      proofs = item.proof;
    }

    if (mintCondition.pricePerToken.gt(0)) {
      if (mintCondition.currency === AddressZero) {
        overrides["value"] = BigNumber.from(mintCondition.pricePerToken).mul(
          quantity,
        );
      } else {
        const erc20 = ERC20__factory.connect(
          mintCondition.currency,
          this.providerOrSigner,
        );
        const owner = await this.getSignerAddress();
        const spender = this.address;
        const allowance = await erc20.allowance(owner, spender);
        const totalPrice = BigNumber.from(mintCondition.pricePerToken).mul(
          BigNumber.from(quantity),
        );

        if (allowance.lt(totalPrice)) {
          await this.sendContractTransaction(erc20, "approve", [
            spender,
            allowance.add(totalPrice),
          ]);
        }
      }
    }
    await this.sendTransaction("claim", [tokenId, quantity, proofs], overrides);
  }

  public async burn(
    tokenId: BigNumberish,
    amount: BigNumberish,
  ): Promise<TransactionReceipt> {
    const account = await this.getSignerAddress();
    return await this.sendTransaction("burn", [account, tokenId, amount]);
  }

  public async transferFrom(
    from: string,
    to: string,
    tokenId: BigNumberish,
    amount: BigNumberish,
    data: BytesLike = [0],
  ): Promise<TransactionReceipt> {
    return await this.sendTransaction("transferFrom", [
      from,
      to,
      tokenId,
      amount,
      data,
    ]);
  }

  // owner functions
  public async setModuleMetadata(
    metadata: MetadataURIOrObject,
  ): Promise<TransactionReceipt> {
    const uri = await this.storage.uploadMetadata(metadata);
    return await this.sendTransaction("setContractURI", [uri]);
  }

  public async setRoyaltyBps(amount: number): Promise<TransactionReceipt> {
    // TODO: reduce this duplication and provide common functions around
    // royalties through an interface. Currently this function is
    // duplicated across 4 modules
    const { metadata } = await this.getMetadata();
    const encoded: string[] = [];
    if (!metadata) {
      throw new Error("No metadata found, this module might be invalid!");
    }

    metadata.seller_fee_basis_points = amount;
    const uri = await this.storage.uploadMetadata(
      {
        ...metadata,
      },
      this.address,
      await this.getSignerAddress(),
    );
    encoded.push(
      this.contract.interface.encodeFunctionData("setRoyaltyBps", [amount]),
    );
    encoded.push(
      this.contract.interface.encodeFunctionData("setContractURI", [uri]),
    );
    return await this.sendTransaction("multicall", [encoded]);
  }

  public async setRestrictedTransfer(
    restricted: boolean,
  ): Promise<TransactionReceipt> {
    return await this.sendTransaction("setRestrictedTransfer", [restricted]);
  }

  /**
   * Gets the royalty BPS (basis points) of the contract
   *
   * @returns - The royalty BPS
   */
  public async getRoyaltyBps(): Promise<BigNumberish> {
    return await this.readOnlyContract.royaltyBps();
  }

  /**
   * Gets the address of the royalty recipient
   *
   * @returns - The royalty BPS
   */
  public async getRoyaltyRecipientAddress(): Promise<string> {
    const metadata = await this.getMetadata();
    if (metadata.metadata?.fee_recipient !== undefined) {
      return metadata.metadata.fee_recipient;
    }
    return "";
  }

  public getClaimConditionsFactory(): ClaimConditionFactory {
    const createSnapshotFunc = this.sdk.createSnapshot.bind(this.sdk);
    const factory = new ClaimConditionFactory(createSnapshotFunc);
    return factory;
  }

  /**
   * Returns the total supply of a specific token
   *
   * @param tokenId - The token ID to get the total supply of
   */

  public async totalSupply(tokenId: BigNumberish): Promise<BigNumber> {
    return await this.readOnlyContract.totalSupply(tokenId);
  }

  /**
<<<<<<< HEAD
   * Pulls the list of all addresses that have claimed a particular token
   *
   * @beta - This can be very slow for large numbers of token holders
   *
   * @param tokenId - The token id to get the claimers of
   * @returns - A unique list of addresses that claimed the token
   */
  public async getAllClaimerAddresses(
    tokenId: BigNumberish,
  ): Promise<string[]> {
    const a = await this.contract.queryFilter(
      this.contract.filters.ClaimedTokens(null, BigNumber.from(tokenId)),
    );
    return Array.from(new Set(a.map((b) => b.args.claimer)));
=======
   * Checks to see if the current signer can claim the specified number of tokens.
   *
   * @param tokenId - The id of the token to check.
   * @param quantity - The quantity of tokens to check.
   * @returns - True if the current signer can claim the specified number of tokens, false otherwise.
   */
  public async canClaim(
    tokenId: BigNumberish,
    quantity: BigNumberish,
  ): Promise<boolean> {
    try {
      const mintCondition = await this.getActiveClaimCondition(tokenId);
      const proofs = await this.getClaimerProofs(
        mintCondition.merkleRoot.toString(),
      );

      const overrides = (await this.getCallOverrides()) || {};
      if (mintCondition.pricePerToken.gt(0)) {
        if (mintCondition.currency === AddressZero) {
          overrides["value"] = BigNumber.from(mintCondition.pricePerToken).mul(
            quantity,
          );
        } else {
          const erc20 = ERC20__factory.connect(
            mintCondition.currency,
            this.providerOrSigner,
          );
          const owner = await this.getSignerAddress();
          const spender = this.address;
          const allowance = await erc20.allowance(owner, spender);
          const totalPrice = BigNumber.from(mintCondition.pricePerToken).mul(
            BigNumber.from(quantity),
          );

          if (allowance.lt(totalPrice)) {
            // TODO throw allowance error, maybe check balance?
          }
        }
      }
      await this.readOnlyContract.callStatic.claim(
        tokenId,
        quantity,
        proofs,
        overrides,
      );
      return true;
    } catch (err) {
      return false;
    }
  }

  /**
   * Fetches the proof for the current signer for a particular wallet.
   *
   * @param merkleRoot - The merkle root of the condition to check.
   * @returns - The proof for the current signer for the specified condition.
   */
  private async getClaimerProofs(merkleRoot: string): Promise<string[]> {
    const addressToClaim = await this.getSignerAddress();
    const { metadata } = await this.getMetadata();
    const snapshot = await this.storage.get(metadata?.merkle[merkleRoot]);
    const jsonConvert = new JsonConvert();
    const snapshotData = jsonConvert.deserializeObject(
      JSON.parse(snapshot),
      Snapshot,
    );
    const item = snapshotData.claims.find((c) => c.address === addressToClaim);
    if (item === undefined) {
      return [];
    }
    return item.proof;
>>>>>>> 58fe4d22
  }
}<|MERGE_RESOLUTION|>--- conflicted
+++ resolved
@@ -528,7 +528,6 @@
   }
 
   /**
-<<<<<<< HEAD
    * Pulls the list of all addresses that have claimed a particular token
    *
    * @beta - This can be very slow for large numbers of token holders
@@ -543,7 +542,9 @@
       this.contract.filters.ClaimedTokens(null, BigNumber.from(tokenId)),
     );
     return Array.from(new Set(a.map((b) => b.args.claimer)));
-=======
+  }
+
+  /*
    * Checks to see if the current signer can claim the specified number of tokens.
    *
    * @param tokenId - The id of the token to check.
@@ -615,6 +616,5 @@
       return [];
     }
     return item.proof;
->>>>>>> 58fe4d22
   }
 }