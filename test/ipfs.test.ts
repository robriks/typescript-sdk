--- conflicted
+++ resolved
@@ -1,7 +1,7 @@
 import * as chai from "chai";
 import { ethers } from "ethers";
 import { readFileSync } from "fs";
-import { ThirdwebSDK, uploadMetadata } from "../src/index";
+import { ThirdwebSDK } from "../src/index";
 
 global.fetch = require("node-fetch");
 
@@ -21,11 +21,7 @@
   });
   async function getFile(upload: string): Promise<Response> {
     const response = await fetch(
-<<<<<<< HEAD
       `https://nftlabs.mypinata.cloud/ipfs/${upload.replace("ipfs://", "")}`,
-=======
-      `https://ipfs.io/ipfs/${upload.replace("ipfs://", "")}`,
->>>>>>> bdcb4cf3
     )
       .then(async (res) => {
         return res;
