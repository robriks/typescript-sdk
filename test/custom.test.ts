--- conflicted
+++ resolved
@@ -64,15 +64,9 @@
   it("should call raw ABI functions", async () => {
     const c = await sdk.getCustomContract(customContractAddress);
     invariant(c, "Contract undefined");
-<<<<<<< HEAD
     expect(await c.functions.decimals()).to.eq(18);
     await c.functions.mint(ethers.utils.parseUnits("10"));
     expect((await c.functions.totalSupply()).toString()).to.eq(
-=======
-    expect(await c.read.decimals()).to.eq(18);
-    await c.functions.mint(ethers.utils.parseUnits("10"));
-    expect((await c.read.totalSupply()).toString()).to.eq(
->>>>>>> 99924241
       ethers.utils.parseUnits("10").toString(),
     );
   });
