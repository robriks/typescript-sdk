{
  "name": "@3rdweb/sdk",
<<<<<<< HEAD
  "version": "1.25.2-0",
=======
  "version": "1.25.3",
>>>>>>> b4b846b9
  "description": "The main thirdweb SDK.",
  "repository": {
    "type": "git",
    "url": "git+https://github.com/nftlabs/nftlabs-sdk-ts.git"
  },
  "license": "Apache-2.0",
  "source": "src/index.ts",
  "main": "dist/index.js",
  "types": "dist/index.d.ts",
  "module": "dist/sdk.esm.js",
  "files": [
    "src/",
    "dist/"
  ],
  "sideEffects": false,
  "scripts": {
    "dev": "tsdx watch",
    "build:tsdx": "tsdx build",
    "format": "prettier src/ --write",
    "prepublishOnly": "yarn lint",
    "lint": "eslint src/",
    "fix": "eslint src/ --fix",
    "generate-types": "tsc",
    "extract-api": "api-extractor run --local",
    "full-build": "yarn build:tsdx && yarn extract-api",
    "generate-md-docs": "yarn api-documenter markdown -i ./temp -o ./docs",
    "generate-docs": "yarn full-build && yarn generate-md-docs",
    "build": "yarn generate-docs",
    "test": "ts-mocha -t 120000 -r esm -p tsconfig.testing.json test/**/*.test.ts"
  },
  "devDependencies": {
    "@ethersproject/abi": "^5.4.1",
    "@microsoft/api-documenter": "^7.13.53",
    "@microsoft/api-extractor": "^7.18.10",
    "@nomiclabs/hardhat-ethers": "^2.0.3",
    "@types/chai": "^4.2.22",
    "@types/crypto-js": "^4.0.2",
    "@types/deep-equal-in-any-order": "^1.0.1",
    "@types/expect": "^24.3.0",
    "@types/form-data": "^2.5.0",
    "@types/mocha": "^9.0.0",
    "@types/node": "^16.11.7",
    "@types/node-fetch": "^2",
    "@typescript-eslint/eslint-plugin": "^5.2.0",
    "@typescript-eslint/parser": "^5.2.0",
    "chai": "^4.3.4",
    "deep-equal-in-any-order": "^1.1.15",
    "eslint": "7.32.0",
    "eslint-config-prettier": "^8.3.0",
    "eslint-plugin-import": "^2.24.2",
    "eslint-plugin-inclusive-language": "^2.1.1",
    "eslint-plugin-prettier": "^4.0.0",
    "eslint-plugin-tsdoc": "^0.2.14",
    "esm": "^3.2.25",
    "hardhat": "^2.7.1",
    "mocha": "^9.1.3",
    "prettier": "^2.4.1",
    "ts-mocha": "^8.0.0",
    "ts-toolbelt": "^9.6.0",
    "tsdx": "^0.14.1",
    "typescript": "^4.4.3"
  },
  "peerDependencies": {
    "ethers": "^5.4.6",
    "events": "^3.3.0"
  },
  "dependencies": {
    "@3rdweb/contracts": "1.16.0-0",
    "@ethersproject/bignumber": "^5.5.0",
    "@ethersproject/bytes": "^5.4.0",
    "@ethersproject/constants": "^5.5.0",
    "@ethersproject/contracts": "^5.5.0",
    "@ethersproject/providers": "^5.5.0",
    "@ethersproject/units": "^5.5.0",
    "@web-std/file": "^3.0.0",
    "browser-or-node": "^2.0.0",
    "crypto-js": "^4.1.1",
    "eth-permit": "^0.2.1",
    "ethers": "^5.5.2",
    "events": "^3.3.0",
    "form-data": "^4.0.0",
    "json2typescript": "^1.5.0-rc.0",
    "keccak256": "^1.0.6",
    "merkletreejs": "^0.2.24",
    "node-fetch": "^2.6.5",
    "ts-enum-util": "^4.0.2",
    "tslib": "^2.3.1"
  },
  "resolutions": {
    "typescript": "^4.4.3",
    "ansi-regex": "^5.0.1",
    "set-value": "^4.0.1",
    "node-notifier": "^8.0.1",
    "validator": "^13.7.0 "
  },
  "bugs": {
    "url": "https://github.com/nftlabs/nftlabs-sdk-ts/issues"
  },
  "homepage": "https://github.com/nftlabs/nftlabs-sdk-ts#readme",
  "author": "NFTLabs"
}<|MERGE_RESOLUTION|>--- conflicted
+++ resolved
@@ -1,10 +1,6 @@
 {
   "name": "@3rdweb/sdk",
-<<<<<<< HEAD
-  "version": "1.25.2-0",
-=======
   "version": "1.25.3",
->>>>>>> b4b846b9
   "description": "The main thirdweb SDK.",
   "repository": {
     "type": "git",
