{
  "name": "@3rdweb/sdk",
<<<<<<< HEAD
  "version": "1.24.2-1",
=======
  "version": "1.24.1-1",
>>>>>>> c23573cd
  "description": "The main thirdweb SDK.",
  "repository": {
    "type": "git",
    "url": "git+https://github.com/nftlabs/nftlabs-sdk-ts.git"
  },
  "license": "Apache-2.0",
  "source": "src/index.ts",
  "main": "dist/index.js",
  "types": "dist/index.d.ts",
  "module": "dist/sdk.esm.js",
  "files": [
    "src/",
    "dist/"
  ],
  "sideEffects": false,
  "scripts": {
    "build:tsdx": "tsdx build",
    "format": "prettier src/ --write",
    "prepublishOnly": "yarn lint",
    "lint": "eslint src/",
    "fix": "eslint src/ --fix",
    "generate-types": "tsc",
    "extract-api": "api-extractor run --local",
    "full-build": "yarn build:tsdx && yarn extract-api",
    "generate-md-docs": "yarn api-documenter markdown -i ./temp -o ./docs",
    "generate-docs": "yarn full-build && yarn generate-md-docs",
    "build": "yarn generate-docs",
    "test": "ts-mocha -t 120000 -r esm -p tsconfig.testing.json test/**/*.test.ts"
  },
  "devDependencies": {
    "@ethersproject/abi": "^5.4.1",
    "@microsoft/api-documenter": "^7.13.53",
    "@microsoft/api-extractor": "^7.18.10",
    "@nomiclabs/hardhat-ethers": "^2.0.3",
    "@types/chai": "^4.2.22",
    "@types/crypto-js": "^4.0.2",
    "@types/deep-equal-in-any-order": "^1.0.1",
    "@types/expect": "^24.3.0",
    "@types/form-data": "^2.5.0",
    "@types/mocha": "^9.0.0",
    "@types/node": "^16.11.7",
    "@types/node-fetch": "^2",
    "@typescript-eslint/eslint-plugin": "^5.2.0",
    "@typescript-eslint/parser": "^5.2.0",
    "chai": "^4.3.4",
    "deep-equal-in-any-order": "^1.1.15",
    "eslint": "7.32.0",
    "eslint-config-prettier": "^8.3.0",
    "eslint-plugin-import": "^2.24.2",
    "eslint-plugin-inclusive-language": "^2.1.1",
    "eslint-plugin-prettier": "^4.0.0",
    "eslint-plugin-tsdoc": "^0.2.14",
    "esm": "^3.2.25",
    "ethers": "^5.4.7",
    "hardhat": "^2.7.1",
    "mocha": "^9.1.3",
    "prettier": "^2.4.1",
    "ts-mocha": "^8.0.0",
    "ts-toolbelt": "^9.6.0",
    "tsdx": "^0.14.1",
    "typescript": "^4.4.3"
  },
  "peerDependencies": {
    "ethers": "^5.4.6"
  },
  "dependencies": {
    "@3rdweb/contracts": "1.15.0-4",
    "@ethersproject/bignumber": "^5.5.0",
    "@ethersproject/bytes": "^5.4.0",
    "@ethersproject/constants": "^5.5.0",
    "@ethersproject/contracts": "^5.5.0",
    "@ethersproject/keccak256": "^5.5.0",
    "@ethersproject/providers": "^5.5.0",
    "@ethersproject/units": "^5.5.0",
    "@web-std/file": "^3.0.0",
    "browser-or-node": "^2.0.0",
    "crypto-js": "^4.1.1",
    "eth-permit": "^0.2.1",
    "form-data": "^4.0.0",
    "json2typescript": "^1.5.0-rc.0",
    "keccak256": "^1.0.6",
    "merkletreejs": "^0.2.24",
    "node-fetch": "^2.6.5",
    "ts-enum-util": "^4.0.2",
    "tslib": "^2.3.1"
  },
  "resolutions": {
    "typescript": "^4.4.3",
    "ansi-regex": "^5.0.1",
    "set-value": "^4.0.1",
    "node-notifier": "^8.0.1",
    "validator": "^13.7.0 "
  },
  "bugs": {
    "url": "https://github.com/nftlabs/nftlabs-sdk-ts/issues"
  },
  "homepage": "https://github.com/nftlabs/nftlabs-sdk-ts#readme",
  "author": "NFTLabs"
}<|MERGE_RESOLUTION|>--- conflicted
+++ resolved
@@ -1,10 +1,6 @@
 {
   "name": "@3rdweb/sdk",
-<<<<<<< HEAD
   "version": "1.24.2-1",
-=======
-  "version": "1.24.1-1",
->>>>>>> c23573cd
   "description": "The main thirdweb SDK.",
   "repository": {
     "type": "git",
